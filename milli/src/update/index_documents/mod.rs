--- conflicted
+++ resolved
@@ -1906,7 +1906,6 @@
         index.add_documents(doc1).unwrap();
     }
 
-<<<<<<< HEAD
     #[cfg(feature = "default")]
     #[test]
     fn store_detected_script_and_language_per_document_during_indexing() {
@@ -1932,7 +1931,8 @@
         assert_eq!(cj_jpn_docs, expected_cj_jpn_docids);
         let expected_cj_cmn_docids = [1, 5].iter().collect();
         assert_eq!(cj_cmn_docs, expected_cj_cmn_docids);
-=======
+    }
+
     #[test]
     fn add_and_delete_documents_in_single_transform() {
         let mut index = TempIndex::new();
@@ -2255,6 +2255,5 @@
         db_snap!(index, documents, @r###"
         {"id":1,"catto":"jorts"}
         "###);
->>>>>>> b08a49a1
     }
 }